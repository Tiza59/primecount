--- conflicted
+++ resolved
@@ -10,6 +10,7 @@
 
 #include <PiTable.hpp>
 #include <SegmentedPiTable.hpp>
+#include <primecount.hpp>
 #include <imath.hpp>
 
 #include <stdint.h>
@@ -36,26 +37,17 @@
 
   int64_t limit = dist(gen);
   int64_t segment_size = iroot<3>(limit);
-  int threads = 1;
+  int threads = get_num_threads();
 
-<<<<<<< HEAD
-  PiTable pi(limit);
+  PiTable pi(limit, threads);
   SegmentedPiTable segmentedPi(0, limit, segment_size, threads);
-=======
-  PiTable pi(limit, threads);
-  SegmentedPiTable segmentedPi(limit, segment_size, threads);
-  segmentedPi.init();
->>>>>>> 25236809
   int64_t i = 0;
 
   // Check small pi(x) values
   for (; i <= 1000; i++)
   {
     while (i >= segmentedPi.high())
-    {
       segmentedPi.next();
-      segmentedPi.init();
-    }
 
     cout << "segmentedPi(" << i << ") = " << segmentedPi[i];
     check(segmentedPi[i] == pi[i]);
@@ -65,20 +57,14 @@
   for (; i < limit; i += dist2(gen))
   {
     while (i >= segmentedPi.high())
-    {
       segmentedPi.next();
-      segmentedPi.init();
-    }
 
     cout << "segmentedPi(" << i << ") = " << segmentedPi[i];
     check(segmentedPi[i] == pi[i]);
   }
 
   while (limit >= segmentedPi.high())
-  {
     segmentedPi.next();
-    segmentedPi.init();
-  }
 
   // Check max pi(x) value
   cout << "segmentedPi(" << limit << ") = " << segmentedPi[limit];
