///
/// @file  LoadBalancerP2.cpp
/// @brief This load balancer assigns work to the threads in the
///        computation of the 2nd partial sieve function.
///        It is used by the P2(x, a) and B(x, y) functions.
///
/// Copyright (C) 2021 Kim Walisch, <kim.walisch@gmail.com>
///
/// This file is distributed under the BSD License. See the COPYING
/// file in the top level directory.
///

#ifndef LOADBALANCERP2_HPP
#define LOADBALANCERP2_HPP

#include <stdint.h>

namespace primecount {

class LoadBalancerP2
{
public:
<<<<<<< HEAD
  LoadBalancerP2(int64_t z, int threads);
  void set_thread_dist(int64_t thread_dist);
=======
  LoadBalancerP2(int64_t low, int64_t z, int threads);
>>>>>>> 86476baa
  int64_t get_thread_dist(int64_t low);
  int get_threads() const;

private:
  int64_t z_;
  int64_t min_dist_;
  int64_t thread_dist_;
  double time_;
  int threads_;
};

} // namespace

#endif<|MERGE_RESOLUTION|>--- conflicted
+++ resolved
@@ -20,12 +20,8 @@
 class LoadBalancerP2
 {
 public:
-<<<<<<< HEAD
-  LoadBalancerP2(int64_t z, int threads);
+  LoadBalancerP2(int64_t low, int64_t z, int threads);
   void set_thread_dist(int64_t thread_dist);
-=======
-  LoadBalancerP2(int64_t low, int64_t z, int threads);
->>>>>>> 86476baa
   int64_t get_thread_dist(int64_t low);
   int get_threads() const;
 
