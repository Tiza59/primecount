--- conflicted
+++ resolved
@@ -50,17 +50,11 @@
 
 # primecount library source files ####################################
 
-<<<<<<< HEAD
 set(LIB_SRC src/WjCryptLib_Md5.cpp
             src/backup.cpp
             src/api.cpp
-            src/util.cpp
-=======
-set(LIB_SRC src/api.cpp
-            src/api_c.cpp
             src/BitSieve128.cpp
             src/BitSieve240.cpp
->>>>>>> 9cff3b4f
             src/FactorTable.cpp
             src/RiemannR.cpp
             src/P2.cpp
@@ -77,6 +71,7 @@
             src/pi_meissel.cpp
             src/pi_primesieve.cpp
             src/print.cpp
+            src/util.cpp
             src/gourdon/pi_gourdon.cpp
             src/gourdon/Phi0.cpp
             src/gourdon/B.cpp
