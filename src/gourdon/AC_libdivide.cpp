///
/// @file  AC_libdivide.cpp
/// @brief Implementation of the A + C formulas in Xavier Gourdon's
///        prime counting algorithm. In this implementation the memory
///        usage of the pi[x] lookup table has been reduced from
///        O(x^(1/2)) to O(x^(1/3)) by using a segmented pi[x] lookup
///        table. In each segment we process the leaves that satisfy:
///        low <= x / (prime * m) < high.
///
///        The A & C formulas roughly correspond to the easy special
///        leaves in the Deleglise-Rivat algorithm. Since both
///        formulas use a very similar segmented algorithm that goes
///        up to x^(1/2) it makes sense to merge the A & C formulas
///        hence reducing the runtime complexity by a factor of
///        O(x^(1/2) * ln ln x^(1/2)) and avoiding initializing some
///        data structures twice. Merging the A & C formulas also
///        improves scaling on systems with many CPU cores.
///
///        This is an optimized version of AC(x, y) which uses
///        libdivide. libdivide allows to replace expensive integer
///        divsion instructions by a sequence of shift, add and
///        multiply instructions that will calculate the integer
///        division much faster.
///
/// Copyright (C) 2021 Kim Walisch, <kim.walisch@gmail.com>
///
/// This file is distributed under the BSD License. See the COPYING
/// file in the top level directory.
///

#include <PiTable.hpp>
#include <SegmentedPiTable.hpp>
#include <primecount-internal.hpp>
#include <fast_div.hpp>
#include <generate.hpp>
#include <gourdon.hpp>
#include <int128_t.hpp>
#include <libdivide.h>
#include <min.hpp>
#include <imath.hpp>
#include <print.hpp>
#include <StatusAC.hpp>
#include <json.hpp>
#include <backup.hpp>

#include <stdint.h>
#include <vector>
#include <string>
#include <type_traits>

using namespace std;
using namespace primecount;

namespace {

/// backup to file every 60 seconds
bool is_backup(double time)
{
  double seconds = get_time() - time;
  return seconds > 60;
}

/// backup intermediate result
template <typename T>
void backup(nlohmann::json& json,
            T x,
            int64_t y,
            int64_t z,
            int64_t k,
            int64_t x_star,
            double percent,
            double time)
{
  if (json["AC"].count("percent") > 0)
  {
    double percent2 = json["AC"]["percent"];
    percent = std::max(percent, percent2);
  }

  json["AC"]["x"] = to_str(x);
  json["AC"]["y"] = y;
  json["AC"]["z"] = z;
  json["AC"]["k"] = k;
  json["AC"]["x_star"] = x_star;
  json["AC"]["alpha_y"] = get_alpha_y(x, y);
  json["AC"]["alpha_z"] = get_alpha_z(y, z);
  json["AC"]["percent"] = percent;
  json["AC"]["seconds"] = get_time() - time;

  store_backup(json);
}

/// backup result
template <typename T>
void backup_result(nlohmann::json& json,
                   T x,
                   int64_t y,
                   int64_t z,
                   int64_t k,
                   int64_t x_star,
                   T sum,
                   double time)
{
  if (json.find("AC") != json.end())
    json.erase("AC");

  using ST = typename make_signed<T>::type;
  json["AC"]["x"] = to_str(x);
  json["AC"]["y"] = y;
  json["AC"]["z"] = z;
  json["AC"]["k"] = k;
  json["AC"]["x_star"] = x_star;
  json["AC"]["alpha_y"] = get_alpha_y(x, y);
  json["AC"]["alpha_z"] = get_alpha_z(y, z);
  json["AC"]["sum"] = to_str((ST) sum);
  json["AC"]["percent"] = 100.0;
  json["AC"]["seconds"] = get_time() - time;

  store_backup(json);
}

/// Update from resume thread.
/// Update backup without storing to disk.
template <typename T>
void update(nlohmann::json& json,
            const std::string& tid,
            const std::string& formula,
            T sum)
{
  using ST = typename make_signed<T>::type;
  auto& AC = json["AC"];
  AC[formula] = to_str((ST) sum);
  AC.erase(tid);
}

/// Update from regular thread.
/// Update backup without storing to disk.
template <typename T>
void update(nlohmann::json& json,
            const std::string& tid,
            const std::string& formula,
            int64_t b,
            int64_t next_b,
            int64_t max_b,
            T sum)
{
  using ST = typename make_signed<T>::type;
  auto& AC = json["AC"];
  AC["next_b"] = next_b;
  AC[formula] = to_str((ST) sum);

  if (b <= max_b)
    AC[tid]["b"] = b;
  else
  {
    // finished
    if (AC.find(tid) != AC.end())
      AC.erase(tid);
  }
}

/// resume thread
template <typename T>
bool resume(nlohmann::json& json,
            T x,
            int64_t y,
            int64_t z,
            int64_t k,
            int64_t& b,
            int thread_id)
{
  if (is_resume(json, "AC", thread_id, x, y, z, k))
  {
    string tid = "thread" + to_str(thread_id);
    b = json["AC"][tid]["b"];
    return true;
  }

  return false;
}

/// Resume C1 algorithm
template <typename T>
bool resume_c1(nlohmann::json& json,
               T x,
               int64_t y,
               int64_t z,
               int64_t k,
               int64_t& next_b,
               T& sum,
               double& time)
{
  if (is_resume(json, "AC", x, y, z, k) &&
      json["AC"].count("sum_c1") > 0)
  {
    double seconds = json["AC"]["seconds"];
    sum = (T) to_maxint(json["AC"]["sum_c1"]);
    next_b = json["AC"]["next_b"];
    time = get_time() - seconds;
    return true;
  }

  return false;
}

/// Resume the A and C2 algorithms which
/// make use of SegmentedPi.
///
template <typename T>
bool resume_a_c2(nlohmann::json& json,
                 T x,
                 int64_t y,
                 int64_t z,
                 int64_t k,
                 int64_t& next_b,
                 int64_t& low,
                 T& sum,
                 double& time)
{
  if (is_resume(json, "AC", x, y, z, k) &&
      json["AC"].count("sum_ac") > 0)
  {
    double seconds = json["AC"]["seconds"];
    sum = (T) to_maxint(json["AC"]["sum_ac"]);
    next_b = json["AC"]["next_b"];
    low = json["AC"]["low"];
    time = get_time() - seconds;
    return true;
  }

  return false;
}

/// resume result
template <typename T>
bool resume(nlohmann::json& json,
            T x,
            int64_t y,
            int64_t z,
            int64_t k,
            T& sum,
            double& time)
{
  if (is_resume(json, "AC", x, y, z, k))
  {
    double percent = json["AC"]["percent"];
    double seconds = json["AC"]["seconds"];
    print_resume(percent, x);

    if (json["AC"].count("sum") > 0)
    {
      sum = (T) to_maxint(json["AC"]["sum"]);
      time = get_time() - seconds;
      return true;
    }
  }

  return false;
}

/// Compute the A formula using libdivide.
/// 64-bit function: xp < 2^64
/// pi[x_star] < b <= pi[x^(1/3)]
/// x / (primes[b] * primes[i]) < x^(1/2)
///
template <typename T,
          typename LibdividePrimes>
T A_64(T xlow,
       T xhigh,
       uint64_t xp,
       uint64_t y,
       uint64_t prime,
       const LibdividePrimes& primes,
       const PiTable& pi,
       const SegmentedPiTable& segmentedPi)
{
  T sum = 0;

  uint64_t sqrt_xp = isqrt(xp);
  uint64_t min_2nd_prime = min(xhigh / prime, sqrt_xp);
  uint64_t max_2nd_prime = min(xlow / prime, sqrt_xp);
  uint64_t i = pi[max(prime, min_2nd_prime)] + 1;
  uint64_t max_i1 = pi[min(xp / y, max_2nd_prime)];
  uint64_t max_i2 = pi[max_2nd_prime];

  // x / (p * q) >= y
  for (; i <= max_i1; i++)
  {
    uint64_t xpq = xp / primes[i];
    sum += segmentedPi[xpq];
  }

  // x / (p * q) < y
  for (; i <= max_i2; i++)
  {
    uint64_t xpq = xp / primes[i];
    sum += segmentedPi[xpq] * 2;
  }

  return sum;
}

/// Compute the A formula.
/// 128-bit function: xp >= 2^64
/// pi[x_star] < b <= pi[x^(1/3)]
/// x / (primes[b] * primes[i]) < x^(1/2)
///
template <typename T,
          typename Primes>
T A_128(T xlow,
        T xhigh,
        T xp,
        uint64_t y,
        uint64_t prime,
        const Primes& primes,
        const PiTable& pi,
        const SegmentedPiTable& segmentedPi)
{
  T sum = 0;

  uint64_t sqrt_xp = (uint64_t) isqrt(xp);
  uint64_t min_2nd_prime = min(xhigh / prime, sqrt_xp);
  uint64_t max_2nd_prime = min(xlow / prime, sqrt_xp);
  uint64_t i = pi[max(prime, min_2nd_prime)] + 1;
  uint64_t max_i1 = pi[min(xp / y, max_2nd_prime)];
  uint64_t max_i2 = pi[max_2nd_prime];

  // x / (p * q) >= y
  for (; i <= max_i1; i++)
  {
    uint64_t xpq = fast_div64(xp, primes[i]);
    sum += segmentedPi[xpq];
  }

  // x / (p * q) < y
  for (; i <= max_i2; i++)
  {
    uint64_t xpq = fast_div64(xp, primes[i]);
    sum += segmentedPi[xpq] * 2;
  }

  return sum;
}

/// Compute the 1st part of the C formula.
/// pi[(x/z)^(1/3)] < b <= pi[sqrt(z)]
/// x / (primes[b] * m) <= z
///
/// m may be a prime <= y or a square free number <= z which is
/// coprime to the first b primes and whose largest prime factor <= y.
/// This algorithm recursively iterates over the square free numbers
/// coprime to the first b primes. This algorithm is described in
/// section 2.2 of the paper: Douglas Staple, "The Combinatorial
/// Algorithm For Computing pi(x)", arXiv:1503.01839, 6 March 2015.
///
template <int MU, 
          typename T, 
          typename Primes>
T C1(T xp,
     uint64_t b,
     uint64_t i,
     uint64_t pi_y,
     uint64_t m,
     uint64_t min_m,
     uint64_t max_m,
     const Primes& primes,
     const PiTable& pi)
{
  T sum = 0;

  for (i++; i <= pi_y; i++)
  {
    // Calculate next m
    T m128 = (T) m * primes[i];
    if (m128 > max_m)
      return sum;

    uint64_t m64 = (uint64_t) m128;

    if (m64 > min_m) {
      uint64_t xpm = fast_div64(xp, m64);
      T phi_xpm = pi[xpm] - b + 2;
      sum += phi_xpm * MU;
    }

    sum += C1<-MU>(xp, b, i, pi_y, m64, min_m, max_m, primes, pi);
  }

  return sum;
}

template <typename T,
          typename Primes>
T C1(T x,
     uint64_t z,
     uint64_t b,
     uint64_t pi_y,
     const Primes& primes,
     const PiTable& pi)
{
  uint64_t prime = primes[b];
  T xp = x / prime;
  uint64_t max_m = min(xp / prime, z);
  T min_m128 = max(xp / (prime * prime), z / prime);
  uint64_t min_m = min(min_m128, max_m);

  return C1<-1>(xp, b, b, pi_y, 1, min_m, max_m, primes, pi);
}

/// Compute the 2nd part of the C formula.
/// 64-bit function: xp < 2^64
/// pi[sqrt(z)] < b <= pi[x_star]
/// x / (primes[b] * primes[i]) < x^(1/2)
///
template <typename T, 
          typename LibdividePrimes>
T C2_64(T xlow,
        T xhigh,
        uint64_t xp,
        uint64_t y,
        uint64_t b,
        uint64_t prime,
        const LibdividePrimes& primes,
        const PiTable& pi,
        const SegmentedPiTable& segmentedPi)
{
  T sum = 0;

  uint64_t max_m = min3(xlow / prime, xp / prime, y);
  T min_m128 = max3(xhigh / prime, xp / (prime * prime), prime);
  uint64_t min_m = min(min_m128, max_m);
  uint64_t i = pi[max_m];
  uint64_t pi_min_m = pi[min_m];
  uint64_t min_clustered = isqrt(xp);
  min_clustered = in_between(min_m, min_clustered, max_m);
  uint64_t pi_min_clustered = pi[min_clustered];

  // Find all clustered easy leaves where
  // successive leaves are identical.
  // n = primes[b] * primes[i]
  // Which satisfy: n > z && primes[i] <= y
  while (i > pi_min_clustered)
  {
    uint64_t xpq = xp / primes[i];
    uint64_t phi_xpq = segmentedPi[xpq] - b + 2;
    uint64_t xpq2 = xp / primes[b + phi_xpq - 1];
    uint64_t i2 = pi[max(xpq2, min_clustered)];
    sum += phi_xpq * (i - i2);
    i = i2;
  }

  // Find all sparse easy leaves where
  // successive leaves are different.
  // n = primes[b] * primes[i]
  // Which satisfy: n > z && primes[i] <= y
  for (; i > pi_min_m; i--)
  {
    uint64_t xpq = xp / primes[i];
    sum += segmentedPi[xpq] - b + 2;
  }

  return sum;
}

/// Compute the 2nd part of the C formula.
/// 128-bit function: xp >= 2^64
/// pi[sqrt(z)] < b <= pi[x_star]
/// x / (primes[b] * primes[i]) < x^(1/2)
///
template <typename T,
          typename Primes>
T C2_128(T xlow,
         T xhigh,
         T xp,
         uint64_t y,
         uint64_t b,
         const Primes& primes,
         const PiTable& pi,
         const SegmentedPiTable& segmentedPi)
{
  T sum = 0;

  uint64_t prime = primes[b];
  uint64_t max_m = min3(xlow / prime, xp / prime, y);
  T min_m128 = max3(xhigh / prime, xp / (prime * prime), prime);
  uint64_t min_m = min(min_m128, max_m);
  uint64_t i = pi[max_m];
  uint64_t pi_min_m = pi[min_m];
  uint64_t min_clustered = (uint64_t) isqrt(xp);
  min_clustered = in_between(min_m, min_clustered, max_m);
  uint64_t pi_min_clustered = pi[min_clustered];

  // Find all clustered easy leaves where
  // successive leaves are identical.
  // n = primes[b] * primes[i]
  // Which satisfy: n > z && primes[i] <= y
  while (i > pi_min_clustered)
  {
    uint64_t xpq = fast_div64(xp, primes[i]);
    uint64_t phi_xpq = segmentedPi[xpq] - b + 2;
    uint64_t xpq2 = fast_div64(xp, primes[b + phi_xpq - 1]);
    uint64_t i2 = pi[max(xpq2, min_clustered)];
    sum += phi_xpq * (i - i2);
    i = i2;
  }

  // Find all sparse easy leaves where
  // successive leaves are different.
  // n = primes[b] * primes[i]
  // Which satisfy: n > z && primes[i] <= y
  for (; i > pi_min_m; i--)
  {
    uint64_t xpq = fast_div64(xp, primes[i]);
    sum += segmentedPi[xpq] - b + 2;
  }

  return sum;
}

/// Compute A + C
template <typename T,
          typename Primes>
T AC_OpenMP(T x,
            int64_t y,
            int64_t z,
            int64_t k,
            int64_t x_star,
            int64_t max_a_prime,
            const Primes& primes,
            int threads,
            double& time)
{
  T sum = 0;
  int64_t x13 = iroot<3>(x);
  int64_t sqrtx = isqrt(x);
  int64_t thread_threshold = 1000;
  threads = ideal_num_threads(threads, x13, thread_threshold);
  StatusAC status;

<<<<<<< HEAD
  // PiTable's size >= z because of the C1 formula.
  // We could use segmentation for the C1 formula but this
  // would not increase overall performance (because C1
  // computes very quickly) and the overall memory usage
  // would also not much be reduced.
  PiTable pi(max(z, max_a_prime), threads);

=======
  // Initialize libdivide vector using primes
  vector<libdivide::branchfree_divider<uint64_t>> lprimes(1);
  lprimes.insert(lprimes.end(), primes.begin() + 1, primes.end());

  // PiTable's size = z because of the C1 formula.
  // PiTable is accessed much less frequently than
  // SegmentedPiTable, hence it is OK that PiTable's size
  // is fairly large and does not fit into the CPU's cache. 
  PiTable pi(max(z, max_a_prime), threads);

  // SegmentedPiTable is accessed very frequently.
  // In order to get good performance it is important that
  // SegmentedPiTable fits into the CPU's cache.
  // Hence we use a small size of x^(1/3).
  SegmentedPiTable segmentedPi(sqrtx, x13, threads);

>>>>>>> ce89f0ec
  int64_t pi_y = pi[y];
  int64_t pi_sqrtz = pi[isqrt(z)];
  int64_t pi_root3_xy = pi[iroot<3>(x / y)];
  int64_t pi_root3_xz = pi[iroot<3>(x / z)];
  int64_t min_b = max(k, pi_root3_xz) + 1;

  auto backup_time = get_time();
  auto json = load_backup();
  auto copy = json;
  int resume_threads = calculate_resume_threads(json, "AC");
  int64_t next_b = 0;
  int64_t low = 0;

  if (resume_a_c2(json, x, y, z, k, next_b, low, sum, time))
  {
<<<<<<< HEAD
    // Currently our implementation cannot accurately estimate
    // the completion percentage near the end. In order to fix
    // this we would need to implement backwards sieving in
    // SegmentedPi.cpp which would add some more complexity. I
    // don't think this is worth doing.
    if (low > 0)
    {
      if (json["AC"].count("percent") > 0)
      {
        double percent = json["AC"]["percent"];
        status.setPercent(percent);
      }
=======
    status.print(segmentedPi);

    // C1 formula: pi[(x/z)^(1/3)] < b <= pi[pi_sqrtz]
    for_atomic_inc(min_c1, b <= pi_sqrtz, atomic_c1)
    {
      int64_t prime = primes[b];
      T xp = x / prime;
      int64_t max_m = min(xp / prime, z);
      T min_m128 = max(xp / (prime * prime), z / prime);
      int64_t min_m = min(min_m128, max_m);
      sum -= C1<-1>(xp, b, b, pi_y, 1, min_m, max_m, primes, pi);
>>>>>>> ce89f0ec
    }
  }
  else
  {
    if (!resume_c1(json, x, y, z, k, next_b, sum, time))
      if (json.find("AC") != json.end())
        json.erase("AC");

<<<<<<< HEAD
    next_b = max(next_b, min_b);

    #pragma omp parallel for num_threads(threads)
    for (int i = 0; i < threads; i++)
    {
      int64_t b = 0;

      // 1st resume computations from backup file
      for (int j = i; j < resume_threads; j += threads)
      {
        if (resume(copy, x, y, z, k, b, j))
        {
          T sum_thread = C1(x, z, b, pi_y, primes, pi);
          string thread_id = "thread" + to_str(j);

          #pragma omp critical (ac)
          {
            sum -= sum_thread;
            update(json, thread_id, "sum_c1", sum);
          }
        }
      }

      T sum_thread = 0;
      string thread_id = "thread" + to_str(i);

      // 2nd, run new computations
      while (true)
=======
    // This computes A and the 2nd part of the C formula.
    // Find all special leaves of type:
    // x / (primes[b] * primes[i]) < x^(1/2)
    // where b is bounded by pi[z^(1/2)] < b <= pi[x^(1/3)].
    // Since we need to lookup PrimePi[n] values for n < x^(1/2)
    // we use a segmented PrimePi[n] table of size O(x^(1/3))
    // to reduce the memory usage.
    while (segmentedPi.low() < sqrtx)
    {
      // Current segment [low, high[
      segmentedPi.init();
      status.print(segmentedPi);
      int64_t low = segmentedPi.low();
      int64_t high = segmentedPi.high();
      T xlow = x / max(low, 1);
      T xhigh = x / high;

      int64_t min_c2 = max(k, pi_root3_xy);
      min_c2 = max(min_c2, pi_sqrtz);
      min_c2 = max(min_c2, pi[isqrt(low)]);
      min_c2 = max(min_c2, pi[min(xhigh / y, x_star)]);
      min_c2 += 1;

      int64_t min_a = min(xhigh / high, x13);
      min_a = pi[max(x_star, min_a)] + 1;

      // Upper bound of A & C2 formulas:
      // x / (p * q) >= low
      // p * next_prime(p) <= x / low
      // p <= sqrt(x / low)
      T sqrt_xlow = isqrt(xlow);
      int64_t max_c2 = pi[min(sqrt_xlow, x_star)];
      int64_t max_a = pi[min(sqrt_xlow, x13)];

      // C2 formula: pi[sqrt(z)] < b <= pi[x_star]
      for_atomic_inc(min_c2, b <= max_c2, atomic_c2)
      {
        int64_t prime = primes[b];
        T xp = x / prime;

        if (xp <= numeric_limits<uint64_t>::max())
          sum += C2_64(xlow, xhigh, (uint64_t) xp, y, b, prime, lprimes, pi, segmentedPi);
        else
          sum += C2_128(xlow, xhigh, xp, y, b, primes, pi, segmentedPi);
      }

      // A formula: pi[x_star] < b <= pi[x13]
      for_atomic_inc(min_a, b <= max_a, atomic_a)
>>>>>>> ce89f0ec
      {
        if (is_print())
          status.print(b, pi_x13);

<<<<<<< HEAD
        #pragma omp critical (ac)
        {
          sum -= sum_thread;
          b = next_b++;

          update(json, thread_id, "sum_c1", b, next_b, pi_sqrtz, sum);

          if (is_backup(backup_time))
          {
            double percent = status.getPercent(next_b, pi_x13);
            backup(json, x, y, z, k, x_star, percent, time);
            backup_time = get_time();
          }
        }

        if (b > pi_sqrtz)
          break;

        sum_thread = C1(x, z, b, pi_y, primes, pi);
=======
        if (xp <= numeric_limits<uint64_t>::max())
          sum += A_64(xlow, xhigh, (uint64_t) xp, y, prime, lprimes, pi, segmentedPi);
        else
          sum += A_128(xlow, xhigh, xp, y, prime, primes, pi, segmentedPi);
>>>>>>> ce89f0ec
      }
    }

    // Resume finished, reset vars so there is
    // no reset attempt the next iteration.
    resume_threads = 0;
    next_b = 0;
    copy.clear();
  }

  // SegmentedPiTable's size >= y because of the C2 formula.
  // The C2 algorithm can be modified to work with smaller segment
  // sizes such as x^(1/3) which improves the cache efficiency.
  // However using a segment size < y deteriorates the algorithm's
  // runtime complexity by a factor of log(x).
  SegmentedPiTable segmentedPi(low, sqrtx, y, threads);

  // Initialize libdivide vector using primes
  vector<libdivide::branchfree_divider<uint64_t>> lprimes(1);
  lprimes.insert(lprimes.end(), primes.begin() + 1, primes.end());

  // This computes A and the 2nd part of the C formula.
  // Find all special leaves of type:
  // x / (primes[b] * primes[i]) <= x^(1/2)
  // with z^(1/2) < primes[b] <= x^(1/3).
  // Since we need to lookup PrimePi[n] values for n <= x^(1/2)
  // we use a segmented PrimePi[n] table of size z (~O(x^1/3))
  // in order to reduce the memory usage.
  for (; !segmentedPi.finished(); segmentedPi.next())
  {
    // Current segment [low, high[
    low = segmentedPi.low();
    int64_t high = segmentedPi.high();
    json["AC"]["low"] = segmentedPi.low();

    low = max(low, 1);
    T xlow = x / low;
    T xhigh = x / high;

    // Lower bounds of C2 formula
    min_b = max3(k, pi_sqrtz, pi_root3_xy);
    min_b = max(min_b, pi[isqrt(low)]);
    min_b = max(min_b, pi[min(xhigh / y, x_star)]);
    min_b += 1;
    next_b = max(next_b, min_b);

    // Upper bound of A & C2 formulas:
    // x / (p * q) >= low
    // p * next_prime(p) <= x / low
    // p <= sqrt(x / low)
    int64_t sqrt_xlow = min(isqrt(xlow), x13);
    int64_t max_b = pi[sqrt_xlow];

    #pragma omp parallel for num_threads(threads)
    for (int i = 0; i < threads; i++)
    {
      int64_t b = 0;

      // 1st resume computations from backup file
      for (int j = i; j < resume_threads; j += threads)
      {
<<<<<<< HEAD
        if (resume(copy, x, y, z, k, b, j))
        {
          T sum_thread = 0;
          string thread_id = "thread" + to_str(j);

          int64_t prime = primes[b];
          T xp = x / prime;

          if (b <= pi_x_star)
          {
            if (xp <= numeric_limits<uint64_t>::max())
              sum_thread = C2_64(xlow, xhigh, (uint64_t) xp, y, b, prime, lprimes, pi, segmentedPi);
            else
              sum_thread = C2_128(xlow, xhigh, xp, y, b, primes, pi, segmentedPi);
          }
          else
          {
            if (xp <= numeric_limits<uint64_t>::max())
              sum_thread = A_64(xlow, xhigh, (uint64_t) xp, y, prime, lprimes, pi, segmentedPi);
            else
              sum_thread = A_128(xlow, xhigh, xp, y, prime, primes, pi, segmentedPi);
          }

          #pragma omp critical (ac)
          {
            sum += sum_thread;
            update(json, thread_id, "sum_ac", sum);
          }
        }
=======
        segmentedPi.next();
        atomic_a = -1;
        atomic_c2 = -1;
>>>>>>> ce89f0ec
      }

      T sum_thread = 0;
      string thread_id = "thread" + to_str(i);

      // 2nd, run new computations
      while (true)
      {
        if (is_print())
          status.print(b, max_b);

        #pragma omp critical (ac)
        {
          sum += sum_thread;
          b = next_b++;

          update(json, thread_id, "sum_ac", b, next_b, max_b, sum);

          if (is_backup(backup_time))
          {
            double percent = status.getPercent(next_b, max_b);
            backup(json, x, y, z, k, x_star, percent, time);
            backup_time = get_time();
          }
        }

        if (b > max_b)
          break;

        int64_t prime = primes[b];
        T xp = x / prime;

        if (b <= pi_x_star)
        {
          if (xp <= numeric_limits<uint64_t>::max())
            sum_thread = C2_64(xlow, xhigh, (uint64_t) xp, y, b, prime, lprimes, pi, segmentedPi);
          else
            sum_thread = C2_128(xlow, xhigh, xp, y, b, primes, pi, segmentedPi);
        }
        else
        {
          if (xp <= numeric_limits<uint64_t>::max())
            sum_thread = A_64(xlow, xhigh, (uint64_t) xp, y, prime, lprimes, pi, segmentedPi);
          else
            sum_thread = A_128(xlow, xhigh, xp, y, prime, primes, pi, segmentedPi);
        }
      }
    }

    // Resume finished, reset vars so there is
    // no reset attempt the next iteration.
    resume_threads = 0;
    next_b = 0;
    copy.clear();
    status.next();
  }

  backup_result(json, x, y, z, k, x_star, sum, time);

  return sum;
}

} // namespace

namespace primecount {

int64_t AC(int64_t x,
           int64_t y,
           int64_t z,
           int64_t k,
           int threads)
{
#ifdef ENABLE_MPI
  if (mpi_num_procs() > 1)
    return AC_mpi(x, y, z, k, threads);
#endif

  print("");
  print("=== AC(x, y) ===");
  print_gourdon_vars(x, y, z, k, threads);

  double time = get_time();
  int64_t x_star = get_x_star_gourdon(x, y);
  int64_t max_c_prime = y;
  int64_t max_a_prime = (int64_t) isqrt(x / x_star);
  int64_t max_prime = max(max_a_prime, max_c_prime);
  int64_t sum = 0;

  auto json = load_backup();

  if (!resume(json, x, y, z, k, sum, time))
  {
    auto primes = generate_primes<uint32_t>(max_prime);
    sum = AC_OpenMP((uint64_t) x, y, z, k, x_star, max_a_prime, primes, threads, time);
  }

  print("A + C", sum, time);
  return sum;
}

#ifdef HAVE_INT128_T

int128_t AC(int128_t x,
            int64_t y,
            int64_t z,
            int64_t k,
            int threads)
{
#ifdef ENABLE_MPI
  if (mpi_num_procs() > 1)
    return AC_mpi(x, y, z, k, threads);
#endif

  print("");
  print("=== AC(x, y) ===");
  print_gourdon_vars(x, y, z, k, threads);

  double time = get_time();
  int64_t x_star = get_x_star_gourdon(x, y);
  int64_t max_c_prime = y;
  int64_t max_a_prime = (int64_t) isqrt(x / x_star);
  int64_t max_prime = max(max_a_prime, max_c_prime);
  int128_t sum = 0;

  auto json = load_backup();

  if (!resume(json, x, y, z, k, sum, time))
  {
    // uses less memory
    if (max_prime <= numeric_limits<uint32_t>::max())
    {
      auto primes = generate_primes<uint32_t>(max_prime);
      sum = AC_OpenMP((uint128_t) x, y, z, k, x_star, max_a_prime, primes, threads, time);
    }
    else
    {
      auto primes = generate_primes<uint64_t>(max_prime);
      sum = AC_OpenMP((uint128_t) x, y, z, k, x_star, max_a_prime, primes, threads, time);
    }
  }

  print("A + C", sum, time);
  return sum;
}

#endif

} // namespace<|MERGE_RESOLUTION|>--- conflicted
+++ resolved
@@ -535,20 +535,7 @@
   int64_t sqrtx = isqrt(x);
   int64_t thread_threshold = 1000;
   threads = ideal_num_threads(threads, x13, thread_threshold);
-  StatusAC status;
-
-<<<<<<< HEAD
-  // PiTable's size >= z because of the C1 formula.
-  // We could use segmentation for the C1 formula but this
-  // would not increase overall performance (because C1
-  // computes very quickly) and the overall memory usage
-  // would also not much be reduced.
-  PiTable pi(max(z, max_a_prime), threads);
-
-=======
-  // Initialize libdivide vector using primes
-  vector<libdivide::branchfree_divider<uint64_t>> lprimes(1);
-  lprimes.insert(lprimes.end(), primes.begin() + 1, primes.end());
+  StatusAC status(x);
 
   // PiTable's size = z because of the C1 formula.
   // PiTable is accessed much less frequently than
@@ -556,15 +543,10 @@
   // is fairly large and does not fit into the CPU's cache. 
   PiTable pi(max(z, max_a_prime), threads);
 
-  // SegmentedPiTable is accessed very frequently.
-  // In order to get good performance it is important that
-  // SegmentedPiTable fits into the CPU's cache.
-  // Hence we use a small size of x^(1/3).
-  SegmentedPiTable segmentedPi(sqrtx, x13, threads);
-
->>>>>>> ce89f0ec
   int64_t pi_y = pi[y];
   int64_t pi_sqrtz = pi[isqrt(z)];
+  int64_t pi_x_star = pi[x_star];
+  int64_t pi_x13 = pi[x13];
   int64_t pi_root3_xy = pi[iroot<3>(x / y)];
   int64_t pi_root3_xz = pi[iroot<3>(x / z)];
   int64_t min_b = max(k, pi_root3_xz) + 1;
@@ -578,7 +560,6 @@
 
   if (resume_a_c2(json, x, y, z, k, next_b, low, sum, time))
   {
-<<<<<<< HEAD
     // Currently our implementation cannot accurately estimate
     // the completion percentage near the end. In order to fix
     // this we would need to implement backwards sieving in
@@ -591,19 +572,6 @@
         double percent = json["AC"]["percent"];
         status.setPercent(percent);
       }
-=======
-    status.print(segmentedPi);
-
-    // C1 formula: pi[(x/z)^(1/3)] < b <= pi[pi_sqrtz]
-    for_atomic_inc(min_c1, b <= pi_sqrtz, atomic_c1)
-    {
-      int64_t prime = primes[b];
-      T xp = x / prime;
-      int64_t max_m = min(xp / prime, z);
-      T min_m128 = max(xp / (prime * prime), z / prime);
-      int64_t min_m = min(min_m128, max_m);
-      sum -= C1<-1>(xp, b, b, pi_y, 1, min_m, max_m, primes, pi);
->>>>>>> ce89f0ec
     }
   }
   else
@@ -612,7 +580,6 @@
       if (json.find("AC") != json.end())
         json.erase("AC");
 
-<<<<<<< HEAD
     next_b = max(next_b, min_b);
 
     #pragma omp parallel for num_threads(threads)
@@ -641,61 +608,10 @@
 
       // 2nd, run new computations
       while (true)
-=======
-    // This computes A and the 2nd part of the C formula.
-    // Find all special leaves of type:
-    // x / (primes[b] * primes[i]) < x^(1/2)
-    // where b is bounded by pi[z^(1/2)] < b <= pi[x^(1/3)].
-    // Since we need to lookup PrimePi[n] values for n < x^(1/2)
-    // we use a segmented PrimePi[n] table of size O(x^(1/3))
-    // to reduce the memory usage.
-    while (segmentedPi.low() < sqrtx)
-    {
-      // Current segment [low, high[
-      segmentedPi.init();
-      status.print(segmentedPi);
-      int64_t low = segmentedPi.low();
-      int64_t high = segmentedPi.high();
-      T xlow = x / max(low, 1);
-      T xhigh = x / high;
-
-      int64_t min_c2 = max(k, pi_root3_xy);
-      min_c2 = max(min_c2, pi_sqrtz);
-      min_c2 = max(min_c2, pi[isqrt(low)]);
-      min_c2 = max(min_c2, pi[min(xhigh / y, x_star)]);
-      min_c2 += 1;
-
-      int64_t min_a = min(xhigh / high, x13);
-      min_a = pi[max(x_star, min_a)] + 1;
-
-      // Upper bound of A & C2 formulas:
-      // x / (p * q) >= low
-      // p * next_prime(p) <= x / low
-      // p <= sqrt(x / low)
-      T sqrt_xlow = isqrt(xlow);
-      int64_t max_c2 = pi[min(sqrt_xlow, x_star)];
-      int64_t max_a = pi[min(sqrt_xlow, x13)];
-
-      // C2 formula: pi[sqrt(z)] < b <= pi[x_star]
-      for_atomic_inc(min_c2, b <= max_c2, atomic_c2)
-      {
-        int64_t prime = primes[b];
-        T xp = x / prime;
-
-        if (xp <= numeric_limits<uint64_t>::max())
-          sum += C2_64(xlow, xhigh, (uint64_t) xp, y, b, prime, lprimes, pi, segmentedPi);
-        else
-          sum += C2_128(xlow, xhigh, xp, y, b, primes, pi, segmentedPi);
-      }
-
-      // A formula: pi[x_star] < b <= pi[x13]
-      for_atomic_inc(min_a, b <= max_a, atomic_a)
->>>>>>> ce89f0ec
       {
         if (is_print())
           status.print(b, pi_x13);
 
-<<<<<<< HEAD
         #pragma omp critical (ac)
         {
           sum -= sum_thread;
@@ -715,12 +631,6 @@
           break;
 
         sum_thread = C1(x, z, b, pi_y, primes, pi);
-=======
-        if (xp <= numeric_limits<uint64_t>::max())
-          sum += A_64(xlow, xhigh, (uint64_t) xp, y, prime, lprimes, pi, segmentedPi);
-        else
-          sum += A_128(xlow, xhigh, xp, y, prime, primes, pi, segmentedPi);
->>>>>>> ce89f0ec
       }
     }
 
@@ -731,12 +641,11 @@
     copy.clear();
   }
 
-  // SegmentedPiTable's size >= y because of the C2 formula.
-  // The C2 algorithm can be modified to work with smaller segment
-  // sizes such as x^(1/3) which improves the cache efficiency.
-  // However using a segment size < y deteriorates the algorithm's
-  // runtime complexity by a factor of log(x).
-  SegmentedPiTable segmentedPi(low, sqrtx, y, threads);
+  // SegmentedPiTable is accessed very frequently.
+  // In order to get good performance it is important that
+  // SegmentedPiTable fits into the CPU's cache.
+  // Hence we use a small size of x^(1/3).
+  SegmentedPiTable segmentedPi(low, sqrtx, x13, threads);
 
   // Initialize libdivide vector using primes
   vector<libdivide::branchfree_divider<uint64_t>> lprimes(1);
@@ -767,6 +676,10 @@
     min_b += 1;
     next_b = max(next_b, min_b);
 
+    int64_t min_a = min(xhigh / high, x13);
+    min_a = pi[max(x_star, min_a)] + 1;
+    if (next_b == pi_x_star + 1) next_b = min_a;
+
     // Upper bound of A & C2 formulas:
     // x / (p * q) >= low
     // p * next_prime(p) <= x / low
@@ -782,7 +695,6 @@
       // 1st resume computations from backup file
       for (int j = i; j < resume_threads; j += threads)
       {
-<<<<<<< HEAD
         if (resume(copy, x, y, z, k, b, j))
         {
           T sum_thread = 0;
@@ -812,11 +724,6 @@
             update(json, thread_id, "sum_ac", sum);
           }
         }
-=======
-        segmentedPi.next();
-        atomic_a = -1;
-        atomic_c2 = -1;
->>>>>>> ce89f0ec
       }
 
       T sum_thread = 0;
@@ -831,6 +738,7 @@
         #pragma omp critical (ac)
         {
           sum += sum_thread;
+          if (next_b == pi_x_star + 1) next_b = min_a;
           b = next_b++;
 
           update(json, thread_id, "sum_ac", b, next_b, max_b, sum);
