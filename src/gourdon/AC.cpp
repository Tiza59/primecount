///
/// @file  AC.cpp
/// @brief Implementation of the A + C formulas in Xavier Gourdon's
///        prime counting algorithm. In this version the memory usage
///        has been reduced from O(x^(1/2)) to O(y) by segmenting
///        the pi[x] lookup table. In each segment we process the
///        leaves that satisfy: low <= x / (prime * m) < high.
///
///        The A & C formulas roughly correspond to the easy special
///        leaves in the Deleglise-Rivat algorithm. Since both
///        formulas use a very similar segmented algorithm that goes
///        up to x^(1/2) it makes sense to merge the A & C formulas
///        hence reducing the runtime complexity by a factor of
///        O(x^(1/2) * ln ln x^(1/2)) and avoiding initializing some
///        data structures twice. Merging the A & C formulas also
///        improves scaling on systems with many CPU cores.
///
/// Copyright (C) 2021 Kim Walisch, <kim.walisch@gmail.com>
///
/// This file is distributed under the BSD License. See the COPYING
/// file in the top level directory.
///

#include <PiTable.hpp>
#include <SegmentedPiTable.hpp>
#include <primecount-internal.hpp>
#include <fast_div.hpp>
#include <generate.hpp>
#include <gourdon.hpp>
#include <int128_t.hpp>
#include <min.hpp>
#include <imath.hpp>
#include <print.hpp>
#include <StatusAC.hpp>
#include <json.hpp>
#include <backup.hpp>

#include <stdint.h>
#include <vector>
#include <string>
#include <type_traits>

using namespace std;
using namespace primecount;

namespace {

/// backup to file every 60 seconds
bool is_backup(double time)
{
  double seconds = get_time() - time;
  return seconds > 60;
}

/// backup intermediate result
template <typename T>
void backup(nlohmann::json& json,
            T x,
            int64_t y,
            int64_t z,
            int64_t k,
            int64_t x_star,
            double percent,
            double time)
{
  if (json["AC"].count("percent") > 0)
  {
    double percent2 = json["AC"]["percent"];
    percent = std::max(percent, percent2);
  }

  json["AC"]["x"] = to_str(x);
  json["AC"]["y"] = y;
  json["AC"]["z"] = z;
  json["AC"]["k"] = k;
  json["AC"]["x_star"] = x_star;
  json["AC"]["alpha_y"] = get_alpha_y(x, y);
  json["AC"]["alpha_z"] = get_alpha_z(y, z);
  json["AC"]["percent"] = percent;
  json["AC"]["seconds"] = get_time() - time;

  store_backup(json);
}

/// backup result
template <typename T>
void backup_result(nlohmann::json& json,
                   T x,
                   int64_t y,
                   int64_t z,
                   int64_t k,
                   int64_t x_star,
                   T sum,
                   double time)
{
  if (json.find("AC") != json.end())
    json.erase("AC");

  using ST = typename make_signed<T>::type;
  json["AC"]["x"] = to_str(x);
  json["AC"]["y"] = y;
  json["AC"]["z"] = z;
  json["AC"]["k"] = k;
  json["AC"]["x_star"] = x_star;
  json["AC"]["alpha_y"] = get_alpha_y(x, y);
  json["AC"]["alpha_z"] = get_alpha_z(y, z);
  json["AC"]["sum"] = to_str((ST) sum);
  json["AC"]["percent"] = 100.0;
  json["AC"]["seconds"] = get_time() - time;

  store_backup(json);
}

/// Update from resume thread.
/// Update backup without storing to disk.
template <typename T>
void update(nlohmann::json& json,
            const std::string& tid,
            const std::string& formula,
            T sum)
{
  using ST = typename make_signed<T>::type;
  auto& AC = json["AC"];
  AC[formula] = to_str((ST) sum);
  AC.erase(tid);
}

/// Update from regular thread.
/// Update backup without storing to disk.
template <typename T>
void update(nlohmann::json& json,
            const std::string& tid,
            const std::string& formula,
            int64_t b,
            int64_t next_b,
            int64_t max_b,
            T sum)
{
  using ST = typename make_signed<T>::type;
  auto& AC = json["AC"];
  AC["next_b"] = next_b;
  AC[formula] = to_str((ST) sum);

  if (b <= max_b)
    AC[tid]["b"] = b;
  else
  {
    // finished
    if (AC.find(tid) != AC.end())
      AC.erase(tid);
  }
}

/// resume thread
template <typename T>
bool resume(nlohmann::json& json,
            T x,
            int64_t y,
            int64_t z,
            int64_t k,
            int64_t& b,
            int thread_id)
{
  if (is_resume(json, "AC", thread_id, x, y, z, k))
  {
    string tid = "thread" + to_str(thread_id);
    b = json["AC"][tid]["b"];
    return true;
  }

  return false;
}

/// Resume C1 algorithm
template <typename T>
bool resume_c1(nlohmann::json& json,
               T x,
               int64_t y,
               int64_t z,
               int64_t k,
               int64_t& next_b,
               T& sum,
               double& time)
{
  if (is_resume(json, "AC", x, y, z, k) &&
      json["AC"].count("sum_c1") > 0)
  {
    double seconds = json["AC"]["seconds"];
    sum = (T) to_maxint(json["AC"]["sum_c1"]);
    next_b = json["AC"]["next_b"];
    time = get_time() - seconds;
    return true;
  }

  return false;
}

/// Resume the A and C2 algorithms which
/// make use of SegmentedPi.
///
template <typename T>
bool resume_a_c2(nlohmann::json& json,
                 T x,
                 int64_t y,
                 int64_t z,
                 int64_t k,
                 int64_t& next_b,
                 int64_t& low,
                 T& sum,
                 double& time)
{
  if (is_resume(json, "AC", x, y, z, k) &&
      json["AC"].count("sum_ac") > 0)
  {
    double seconds = json["AC"]["seconds"];
    sum = (T) to_maxint(json["AC"]["sum_ac"]);
    next_b = json["AC"]["next_b"];
    low = json["AC"]["low"];
    time = get_time() - seconds;
    return true;
  }

  return false;
}

/// resume result
template <typename T>
bool resume(nlohmann::json& json,
            T x,
            int64_t y,
            int64_t z,
            int64_t k,
            T& sum,
            double& time)
{
  if (is_resume(json, "AC", x, y, z, k))
  {
    double percent = json["AC"]["percent"];
    double seconds = json["AC"]["seconds"];
    print_resume(percent, x);

    if (json["AC"].count("sum") > 0)
    {
      sum = (T) to_maxint(json["AC"]["sum"]);
      time = get_time() - seconds;
      return true;
    }
  }

  return false;
}

/// Compute the A formula.
/// pi[x_star] < b <= pi[x^(1/3)]
/// x / (primes[b] * primes[i]) < x^(1/2)
///
template <typename T,
          typename Primes>
T A(T x,
    T xlow,
    T xhigh,
    uint64_t y,
    uint64_t b,
    const Primes& primes,
    const PiTable& pi,
    const SegmentedPiTable& segmentedPi)
{
  T sum = 0;

  uint64_t prime = primes[b];
  T xp = x / prime;
  uint64_t sqrt_xp = (uint64_t) isqrt(xp);
  uint64_t min_2nd_prime = min(xhigh / prime, sqrt_xp);
  uint64_t max_2nd_prime = min(xlow / prime, sqrt_xp);
  uint64_t i = pi[max(prime, min_2nd_prime)] + 1;
  uint64_t max_i1 = pi[min(xp / y, max_2nd_prime)];
  uint64_t max_i2 = pi[max_2nd_prime];

  // x / (p * q) >= y
  for (; i <= max_i1; i++)
  {
    uint64_t xpq = fast_div64(xp, primes[i]);
    sum += segmentedPi[xpq];
  }

  // x / (p * q) < y
  for (; i <= max_i2; i++)
  {
    uint64_t xpq = fast_div64(xp, primes[i]);
    sum += segmentedPi[xpq] * 2;
  }

  return sum;
}

/// Compute the 1st part of the C formula.
/// pi[(x/z)^(1/3)] < b <= pi[sqrt(z)]
/// x / (primes[b] * m) <= z
///
/// m may be a prime <= y or a square free number <= z which is
/// coprime to the first b primes and whose largest prime factor <= y.
/// This algorithm recursively iterates over the square free numbers
/// coprime to the first b primes. This algorithm is described in
/// section 2.2 of the paper: Douglas Staple, "The Combinatorial
/// Algorithm For Computing pi(x)", arXiv:1503.01839, 6 March 2015.
///
template <int MU, 
          typename T, 
          typename Primes>
T C1(T xp,
     uint64_t b,
     uint64_t i,
     uint64_t pi_y,
     uint64_t m,
     uint64_t min_m,
     uint64_t max_m,
     const Primes& primes,
     const PiTable& pi)
{
  T sum = 0;

  for (i++; i <= pi_y; i++)
  {
    // Calculate next m
    T m128 = (T) m * primes[i];
    if (m128 > max_m)
      return sum;

    uint64_t m64 = (uint64_t) m128;

    if (m64 > min_m) {
      uint64_t xpm = fast_div64(xp, m64);
      T phi_xpm = pi[xpm] - b + 2;
      sum += phi_xpm * MU;
    }

    sum += C1<-MU>(xp, b, i, pi_y, m64, min_m, max_m, primes, pi);
  }

  return sum;
}

template <typename T,
          typename Primes>
T C1(T x,
     uint64_t z,
     uint64_t b,
     uint64_t pi_y,
     const Primes& primes,
     const PiTable& pi)
{
  uint64_t prime = primes[b];
  T xp = x / prime;
  uint64_t max_m = min(xp / prime, z);
  T min_m128 = max(xp / (prime * prime), z / prime);
  uint64_t min_m = min(min_m128, max_m);

  return C1<-1>(xp, b, b, pi_y, 1, min_m, max_m, primes, pi);
}

/// Compute the 2nd part of the C formula.
/// pi[sqrt(z)] < b <= pi[x_star]
/// x / (primes[b] * primes[i]) < x^(1/2)
///
template <typename T,
          typename Primes>
T C2(T x,
     T xlow,
     T xhigh,
     uint64_t y,
     uint64_t b,
     const Primes& primes,
     const PiTable& pi,
     const SegmentedPiTable& segmentedPi)
{
  T sum = 0;

  uint64_t prime = primes[b];
  T xp = x / prime;
  uint64_t max_m = min3(xlow / prime, xp / prime, y);
  T min_m128 = max3(xhigh / prime, xp / (prime * prime), prime);
  uint64_t min_m = min(min_m128, max_m);
  uint64_t i = pi[max_m];
  uint64_t pi_min_m = pi[min_m];
  uint64_t min_clustered = (uint64_t) isqrt(xp);
  min_clustered = in_between(min_m, min_clustered, max_m);
  uint64_t pi_min_clustered = pi[min_clustered];

  // Find all clustered easy leaves where
  // successive leaves are identical.
  // n = primes[b] * primes[i]
  // Which satisfy: n > z && primes[i] <= y
  while (i > pi_min_clustered)
  {
    uint64_t xpq = fast_div64(xp, primes[i]);
    uint64_t phi_xpq = segmentedPi[xpq] - b + 2;
    uint64_t xpq2 = fast_div64(xp, primes[b + phi_xpq - 1]);
    uint64_t i2 = segmentedPi[xpq2];
    sum += phi_xpq * (i - i2);
    i = i2;
  }

  // Find all sparse easy leaves where
  // successive leaves are different.
  // n = primes[b] * primes[i]
  // Which satisfy: n > z && primes[i] <= y
  for (; i > pi_min_m; i--)
  {
    uint64_t xpq = fast_div64(xp, primes[i]);
    sum += segmentedPi[xpq] - b + 2;
  }

  return sum;
}

/// Compute A + C
template <typename T,
          typename Primes>
T AC_OpenMP(T x,
            int64_t y,
            int64_t z,
            int64_t k,
            int64_t x_star,
            int64_t max_a_prime,
            const Primes& primes,
            int threads,
            double& time)
{
  T sum = 0;
  int64_t x13 = iroot<3>(x);
  int64_t sqrtx = isqrt(x);
  int64_t thread_threshold = 1000;
  threads = ideal_num_threads(threads, x13, thread_threshold);
  StatusAC status(x);

  // PiTable's size >= z because of the C1 formula.
  // We could use segmentation for the C1 formula but this
  // would not increase overall performance (because C1
  // computes very quickly) and the overall memory usage
  // would also not much be reduced.
  PiTable pi(max(z, max_a_prime), threads);

  int64_t pi_y = pi[y];
  int64_t pi_sqrtz = pi[isqrt(z)];
  int64_t pi_x_star = pi[x_star];
  int64_t pi_x13 = pi[x13];
  int64_t pi_root3_xy = pi[iroot<3>(x / y)];
  int64_t pi_root3_xz = pi[iroot<3>(x / z)];
  int64_t min_b = max(k, pi_root3_xz) + 1;

  auto backup_time = get_time();
  auto json = load_backup();
  auto copy = json;
  int resume_threads = calculate_resume_threads(json, "AC");
  int64_t next_b = 0;
  int64_t low = 0;

  if (resume_a_c2(json, x, y, z, k, next_b, low, sum, time))
  {
<<<<<<< HEAD
    // Currently our implementation cannot accurately estimate
    // the completion percentage near the end. In order to fix
    // this we would need to implement backwards sieving in
    // SegmentedPi.cpp which would add some more complexity. I
    // don't think this is worth doing.
    if (low > 0)
=======
    // C1 formula: pi[(x/z)^(1/3)] < b <= pi[pi_sqrtz]
    for_atomic_inc(min_c1, b <= pi_sqrtz, atomic_c1)
>>>>>>> d6dc8942
    {
      if (json["AC"].count("percent") > 0)
      {
        double percent = json["AC"]["percent"];
        status.setPercent(percent);
      }
    }
  }
  else
  {
    if (!resume_c1(json, x, y, z, k, next_b, sum, time))
      if (json.find("AC") != json.end())
        json.erase("AC");

    next_b = max(next_b, min_b);

<<<<<<< HEAD
    #pragma omp parallel for num_threads(threads)
    for (int i = 0; i < threads; i++)
=======
    // This computes A and the 2nd part of the C formula.
    // Find all special leaves of type:
    // x / (primes[b] * primes[i]) < x^(1/2)
    // where b is bounded by pi[z^(1/2)] < b <= pi[x^(1/3)].
    // Since we need to lookup PrimePi[n] values for n < x^(1/2)
    // we use a segmented PrimePi[n] table of size y
    // (y = O(x^(1/3) * log(x)^3)) to reduce the memory usage.
    while (segmentedPi.low() < sqrtx)
>>>>>>> d6dc8942
    {
      int64_t b = 0;

      // 1st resume computations from backup file
      for (int j = i; j < resume_threads; j += threads)
      {
        if (resume(copy, x, y, z, k, b, j))
        {
          T sum_thread = C1(x, z, b, pi_y, primes, pi);
          string thread_id = "thread" + to_str(j);

          #pragma omp critical (ac)
          {
            sum -= sum_thread;
            update(json, thread_id, "sum_c1", sum);
          }
        }
      }

      T sum_thread = 0;
      string thread_id = "thread" + to_str(i);

      // 2nd, run new computations
      while (true)
      {
        if (is_print())
          status.print(b, pi_x13);

        #pragma omp critical (ac)
        {
          sum -= sum_thread;
          b = next_b++;

          update(json, thread_id, "sum_c1", b, next_b, pi_sqrtz, sum);

          if (is_backup(backup_time))
          {
            double percent = status.getPercent(next_b, pi_x13);
            backup(json, x, y, z, k, x_star, percent, time);
            backup_time = get_time();
          }
        }

        if (b > pi_sqrtz)
          break;

        sum_thread = C1(x, z, b, pi_y, primes, pi);
      }
    }

    // Resume finished, reset vars so there is
    // no reset attempt the next iteration.
    resume_threads = 0;
    next_b = 0;
    copy.clear();
  }

  // SegmentedPiTable's size >= y because of the C2 formula.
  // The C2 algorithm can be modified to work with smaller segment
  // sizes such as x^(1/3) which improves the cache efficiency.
  // However using a segment size < y deteriorates the algorithm's
  // runtime complexity by a factor of log(x).
  SegmentedPiTable segmentedPi(low, sqrtx, y, threads);

  // This computes A and the 2nd part of the C formula.
  // Find all special leaves of type:
  // x / (primes[b] * primes[i]) <= x^(1/2)
  // with z^(1/2) < primes[b] <= x^(1/3).
  // Since we need to lookup PrimePi[n] values for n <= x^(1/2)
  // we use a segmented PrimePi[n] table of size z (~O(x^1/3))
  // in order to reduce the memory usage.
  for (; !segmentedPi.finished(); segmentedPi.next())
  {
    // Current segment [low, high[
    low = segmentedPi.low();
    int64_t high = segmentedPi.high();
    json["AC"]["low"] = segmentedPi.low();

    low = max(low, 1);
    T xlow = x / low;
    T xhigh = x / high;

    // Lower bounds of C2 formula
    min_b = max(k, pi_root3_xy);
    min_b = max(min_b, pi_sqrtz);
    min_b = max(min_b, pi[isqrt(low)]);
    min_b = max(min_b, pi[min(xhigh / y, x_star)]);
    min_b += 1;
    next_b = max(next_b, min_b);

    // Upper bound of A & C2 formulas:
    // x / (p * q) >= low
    // p * next_prime(p) <= x / low
    // p <= sqrt(x / low)
    T sqrt_xlow = isqrt(xlow);
    int64_t max_b = pi[min(sqrt_xlow, x13)];

    #pragma omp parallel for num_threads(threads)
    for (int i = 0; i < threads; i++)
    {
      int64_t b = 0;

      // 1st resume computations from backup file
      for (int j = i; j < resume_threads; j += threads)
      {
<<<<<<< HEAD
        if (resume(copy, x, y, z, k, b, j))
        {
          T sum_thread = 0;
          string thread_id = "thread" + to_str(j);

          if (b <= pi_x_star)
            sum_thread = C2(x, xlow, xhigh, y, b, primes, pi, segmentedPi);
          else
            sum_thread = A(x, xlow, xhigh, y, b, primes, pi, segmentedPi);

          #pragma omp critical (ac)
          {
            sum += sum_thread;
            update(json, thread_id, "sum_ac", sum);
          }
        }
=======
        segmentedPi.next();
        status.next();
        atomic_a = -1;
        atomic_c2 = -1;
>>>>>>> d6dc8942
      }

      T sum_thread = 0;
      string thread_id = "thread" + to_str(i);

      // 2nd, run new computations
      while (true)
      {
        if (is_print())
          status.print(b, max_b);

        #pragma omp critical (ac)
        {
          sum += sum_thread;
          b = next_b++;

          update(json, thread_id, "sum_ac", b, next_b, max_b, sum);

          if (is_backup(backup_time))
          {
            double percent = status.getPercent(next_b, max_b);
            backup(json, x, y, z, k, x_star, percent, time);
            backup_time = get_time();
          }
        }

        if (b > max_b)
          break;

        if (b <= pi_x_star)
          sum_thread = C2(x, xlow, xhigh, y, b, primes, pi, segmentedPi);
        else
          sum_thread = A(x, xlow, xhigh, y, b, primes, pi, segmentedPi);
      }
    }

    // Resume finished, reset vars so there is
    // no reset attempt the next iteration.
    resume_threads = 0;
    next_b = 0;
    copy.clear();
    status.next();
  }

  backup_result(json, x, y, z, k, x_star, sum, time);

  return sum;
}

} // namespace

namespace primecount {

int64_t AC(int64_t x,
           int64_t y,
           int64_t z,
           int64_t k,
           int threads)
{
#ifdef ENABLE_MPI
  if (mpi_num_procs() > 1)
    return AC_mpi(x, y, z, k, threads);
#endif

  print("");
  print("=== AC(x, y) ===");
  print_gourdon_vars(x, y, z, k, threads);

  double time = get_time();
  int64_t x_star = get_x_star_gourdon(x, y);
  int64_t max_c_prime = y;
  int64_t max_a_prime = (int64_t) isqrt(x / x_star);
  int64_t max_prime = max(max_a_prime, max_c_prime);
  int64_t sum = 0;

  auto json = load_backup();

  if (!resume(json, x, y, z, k, sum, time))
  {
    auto primes = generate_primes<uint32_t>(max_prime);
    sum = AC_OpenMP((uint64_t) x, y, z, k, x_star, max_a_prime, primes, threads, time);
  }

  print("A + C", sum, time);
  return sum;
}

#ifdef HAVE_INT128_T

int128_t AC(int128_t x,
            int64_t y,
            int64_t z,
            int64_t k,
            int threads)
{
#ifdef ENABLE_MPI
  if (mpi_num_procs() > 1)
    return AC_mpi(x, y, z, k, threads);
#endif

  print("");
  print("=== AC(x, y) ===");
  print_gourdon_vars(x, y, z, k, threads);

  double time = get_time();
  int64_t x_star = get_x_star_gourdon(x, y);
  int64_t max_c_prime = y;
  int64_t max_a_prime = (int64_t) isqrt(x / x_star);
  int64_t max_prime = max(max_a_prime, max_c_prime);
  int128_t sum = 0;

  auto json = load_backup();

  if (!resume(json, x, y, z, k, sum, time))
  {
    // uses less memory
    if (max_prime <= numeric_limits<uint32_t>::max())
    {
      auto primes = generate_primes<uint32_t>(max_prime);
      sum = AC_OpenMP((uint128_t) x, y, z, k, x_star, max_a_prime, primes, threads, time);
    }
    else
    {
      auto primes = generate_primes<uint64_t>(max_prime);
      sum = AC_OpenMP((uint128_t) x, y, z, k, x_star, max_a_prime, primes, threads, time);
    }
  }

  print("A + C", sum, time);
  return sum;
}

#endif

} // namespace<|MERGE_RESOLUTION|>--- conflicted
+++ resolved
@@ -457,17 +457,12 @@
 
   if (resume_a_c2(json, x, y, z, k, next_b, low, sum, time))
   {
-<<<<<<< HEAD
     // Currently our implementation cannot accurately estimate
     // the completion percentage near the end. In order to fix
     // this we would need to implement backwards sieving in
     // SegmentedPi.cpp which would add some more complexity. I
     // don't think this is worth doing.
     if (low > 0)
-=======
-    // C1 formula: pi[(x/z)^(1/3)] < b <= pi[pi_sqrtz]
-    for_atomic_inc(min_c1, b <= pi_sqrtz, atomic_c1)
->>>>>>> d6dc8942
     {
       if (json["AC"].count("percent") > 0)
       {
@@ -484,19 +479,8 @@
 
     next_b = max(next_b, min_b);
 
-<<<<<<< HEAD
     #pragma omp parallel for num_threads(threads)
     for (int i = 0; i < threads; i++)
-=======
-    // This computes A and the 2nd part of the C formula.
-    // Find all special leaves of type:
-    // x / (primes[b] * primes[i]) < x^(1/2)
-    // where b is bounded by pi[z^(1/2)] < b <= pi[x^(1/3)].
-    // Since we need to lookup PrimePi[n] values for n < x^(1/2)
-    // we use a segmented PrimePi[n] table of size y
-    // (y = O(x^(1/3) * log(x)^3)) to reduce the memory usage.
-    while (segmentedPi.low() < sqrtx)
->>>>>>> d6dc8942
     {
       int64_t b = 0;
 
@@ -602,7 +586,6 @@
       // 1st resume computations from backup file
       for (int j = i; j < resume_threads; j += threads)
       {
-<<<<<<< HEAD
         if (resume(copy, x, y, z, k, b, j))
         {
           T sum_thread = 0;
@@ -619,12 +602,6 @@
             update(json, thread_id, "sum_ac", sum);
           }
         }
-=======
-        segmentedPi.next();
-        status.next();
-        atomic_a = -1;
-        atomic_c2 = -1;
->>>>>>> d6dc8942
       }
 
       T sum_thread = 0;
