--- conflicted
+++ resolved
@@ -325,8 +325,8 @@
      int64_t z,
      int64_t b,
      int64_t pi_y,
-     Primes& primes,
-     PiTable& pi)
+     const PiTable& pi,
+     const Primes& primes)
 {
   int64_t prime = primes[b];
   T xp = x / prime;
@@ -334,7 +334,7 @@
   T min_m128 = max(x / ipow<T>(prime, 3), z / prime);
   int64_t min_m = min(min_m128, max_m);
 
-  return C1<-1>(xp, b, b, pi_y, 1, min_m, max_m, primes, pi);
+  return C1<-1>(xp, b, b, pi_y, 1, min_m, max_m, pi, primes);
 }
 
 /// Compute the 2nd part of the C formula.
@@ -400,14 +400,9 @@
             int64_t k,
             int64_t x_star,
             int64_t max_a_prime,
-<<<<<<< HEAD
-            Primes& primes,
+            const Primes& primes,
             int threads,
             double& time)
-=======
-            const Primes& primes,
-            int threads)
->>>>>>> dce25838
 {
   T sum = 0;
   int64_t x13 = iroot<3>(x);
@@ -456,7 +451,6 @@
 
     next_b = max(next_b, min_b);
 
-<<<<<<< HEAD
     #pragma omp parallel for num_threads(threads)
     for (int i = 0; i < threads; i++)
     {
@@ -467,7 +461,7 @@
       {
         if (resume(copy, x, y, z, k, b, j))
         {
-          T sum_thread = C1(x, z, b, pi_y, primes, pi);
+          T sum_thread = C1(x, z, b, pi_y, pi, primes);
           string thread_id = "thread" + to_str(j);
 
           #pragma omp critical (ac)
@@ -506,12 +500,9 @@
         if (b > pi_sqrtz)
           break;
 
-        sum_thread = C1(x, z, b, pi_y, primes, pi);
+        sum_thread = C1(x, z, b, pi_y, pi, primes);
       }
     }
-=======
-    sum -= C1<-1>(xp, b, b, pi_y, 1, min_m, max_m, pi, primes);
->>>>>>> dce25838
 
     // Resume finished, reset vars so there is
     // no reset attempt the next iteration.
@@ -556,7 +547,6 @@
     #pragma omp parallel for num_threads(threads)
     for (int i = 0; i < threads; i++)
     {
-<<<<<<< HEAD
       int64_t b = 0;
 
       // 1st resume computations from backup file
@@ -568,9 +558,9 @@
           string thread_id = "thread" + to_str(j);
 
           if (b <= pi_x_star)
-            sum_thread = C2(x, y, b, x_div_low, x_div_high, primes, pi, segmentedPi);
+            sum_thread = C2(x, xlow, xhigh, y, b, pi, primes, segmentedPi);
           else
-            sum_thread = A(x, y, b, x_div_low, x_div_high, primes, pi, segmentedPi);
+            sum_thread = A(x, xlow, xhigh, y, b, pi, primes, segmentedPi);
 
           #pragma omp critical (ac)
           {
@@ -609,19 +599,10 @@
           break;
 
         if (b <= pi_x_star)
-          sum_thread = C2(x, y, b, x_div_low, x_div_high, primes, pi, segmentedPi);
+          sum_thread = C2(x, xlow, xhigh, y, b, pi, primes, segmentedPi);
         else
-          sum_thread = A(x, y, b, x_div_low, x_div_high, primes, pi, segmentedPi);
+          sum_thread = A(x, xlow, xhigh, y, b, pi, primes, segmentedPi);
       }
-=======
-      if (b <= pi_x_star)
-        sum += C2(x, xlow, xhigh, y, b, pi, primes, segmentedPi);
-      else
-        sum +=  A(x, xlow, xhigh, y, b, pi, primes, segmentedPi);
-
-      if (is_print())
-        status.print(b, pi_x13);
->>>>>>> dce25838
     }
 
     // Resume finished, reset vars so there is
@@ -655,17 +636,13 @@
   int64_t max_c_prime = y;
   int64_t max_a_prime = (int64_t) isqrt(x / x_star);
   int64_t max_prime = max(max_a_prime, max_c_prime);
-<<<<<<< HEAD
   int64_t sum = 0;
 
   auto json = load_backup();
-=======
-  auto primes = generate_primes<uint32_t>(max_prime);
->>>>>>> dce25838
 
   if (!resume(json, x, y, z, k, sum, time))
   {
-    auto primes = generate_primes<int32_t>(max_prime);
+    auto primes = generate_primes<uint32_t>(max_prime);
     sum = AC_OpenMP((intfast64_t) x, y, z, k, x_star, max_a_prime, primes, threads, time);
   }
 
