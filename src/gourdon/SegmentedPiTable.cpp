--- conflicted
+++ resolved
@@ -143,25 +143,9 @@
   thread_size = max(min_thread_size, thread_size);
   thread_size += 128 - thread_size % 128;
 
-<<<<<<< HEAD
   #pragma omp parallel num_threads(threads_)
-=======
-  #pragma omp for
-  for (int t = 0; t < threads_; t++)
   {
-    uint64_t start = low_ + thread_size * t;
-    uint64_t stop = start + thread_size;
-    stop = min(stop, high_);
-
-    if (start < stop)
-      init_bits(start, stop, t);
-  }
-
-  #pragma omp for
-  for (int t = 0; t < threads_; t++)
->>>>>>> e80b659f
-  {
-    #pragma omp for schedule(dynamic)
+    #pragma omp for
     for (int t = 0; t < threads_; t++)
     {
       uint64_t start = low_ + thread_size * t;
@@ -172,7 +156,7 @@
         init_bits(start, stop, t);
     }
 
-    #pragma omp for schedule(dynamic)
+    #pragma omp for
     for (int t = 0; t < threads_; t++)
     {
       uint64_t start = low_ + thread_size * t;
@@ -242,26 +226,4 @@
   }
 }
 
-<<<<<<< HEAD
-=======
-void SegmentedPiTable::next()
-{
-  // Wait until all threads have finished
-  // computing the current segment.
-  #pragma omp barrier
-  #pragma omp master
-  {
-    // pi_low_ must be initialized before updating the
-    // member variables for the next segment.
-    pi_low_ = operator[](high_ - 1);
-
-    low_ = high_;
-    high_ = low_ + segment_size_;
-    high_ = std::min(high_, max_high_);
-  }
-
-  #pragma omp barrier
-}
-
->>>>>>> e80b659f
 } // namespace