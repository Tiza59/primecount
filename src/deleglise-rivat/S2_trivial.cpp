--- conflicted
+++ resolved
@@ -3,11 +3,7 @@
 /// @brief Calculate the contribution of the trivial special leaves
 ///        in parallel using OpenMP.
 ///
-<<<<<<< HEAD
-/// Copyright (C) 2017 Kim Walisch, <kim.walisch@gmail.com>
-=======
 /// Copyright (C) 2018 Kim Walisch, <kim.walisch@gmail.com>
->>>>>>> c45b1aee
 ///
 /// This file is distributed under the BSD License. See the COPYING
 /// file in the top level directory.
@@ -17,15 +13,11 @@
 #include <primecount.hpp>
 #include <primecount-internal.hpp>
 #include <primesieve.hpp>
-<<<<<<< HEAD
 #include <calculator.hpp>
 #include <generate.hpp>
 #include <int128_t.hpp>
 #include <json.hpp>
-=======
-#include <int128_t.hpp>
 #include <imath.hpp>
->>>>>>> c45b1aee
 
 #include <stdint.h>
 #include <algorithm>
