--- conflicted
+++ resolved
@@ -157,21 +157,6 @@
              int64_t c,
              int threads)
 {
-<<<<<<< HEAD
-  print("");
-  print("=== S2_trivial(x, y) ===");
-  print("Computation of the trivial special leaves");
-  print(x, y, c, threads);
-
-=======
-  int64_t thread_threshold = ipow(10, 7);
-  threads = validate_threads(threads, y, thread_threshold);
-
-  PiTable pi(y);
-  int64_t pi_y = pi[y];
-  int64_t sqrtz = isqrt(z);
-  int64_t prime_c = nth_prime(c);
->>>>>>> acf05a8a
   T s2_trivial = 0;
   double time = get_wtime();
 
