///
/// @file   main.cpp
/// @brief  primecount console application
///
/// Copyright (C) 2019 Kim Walisch, <kim.walisch@gmail.com>
///
/// This file is distributed under the BSD License. See the COPYING
/// file in the top level directory.
///

#include "cmdoptions.hpp"

#include <primecount.hpp>
#include <primecount-internal.hpp>
#include <gourdon.hpp>
#include <imath.hpp>
#include <int128_t.hpp>
#include <PhiTiny.hpp>
#include <print.hpp>
#include <json.hpp>
#include <backup.hpp>

#include <stdint.h>
#include <stdio.h>
#include <time.h>

#include <exception>
#include <fstream>
#include <iomanip>
#include <iostream>
#include <limits>
#include <string>

#ifdef HAVE_MPI
  #include <mpi.h>
#endif

using namespace std;
using namespace primecount;

namespace {

// Get current date & time
// http://www.cplusplus.com/reference/ctime/strftime
const string dateTime()
{
  time_t rawtime;
  struct tm* timeinfo;
  char buffer[80];

  time(&rawtime);
  timeinfo = localtime(&rawtime);
  strftime(buffer, sizeof(buffer), "%Y-%m-%d %X", timeinfo);

  return buffer;
}

string basename(string path)
{
  while (path.back() == '/' ||
         path.back() == '\\')
  {
    path.pop_back();
  }

  size_t pos = path.find_last_of("/\\");

  if (pos != string::npos)
    return path.substr(pos + 1);

  return path;
}

std::vector<std::string> get_backup_command()
{
  auto j = load_backup();
  auto command = j["command"];

  std::vector<std::string> args;

  for (auto& str : command)
    args.push_back(str);

  return args;
}

void backup_command(int argc, char** argv)
{
  auto j = load_backup();
  std::vector<std::string> args;

  for (int i = 0; i < argc; i++)
    args.push_back(argv[i]);

  j["command"] = args;
  store_backup(j);
}

bool is_backup_seconds(const nlohmann::json& j, const std::string& formula)
{
  return j.find(formula) != j.end() &&
         j[formula].count("seconds");
}

double backup_time(double time)
{
  auto j = load_backup();

  if (is_backup_seconds(j, "AC") &&
      is_backup_seconds(j, "B") &&
      is_backup_seconds(j, "D") &&
      is_backup_seconds(j, "Phi0") &&
      is_backup_seconds(j, "Sigma"))
  {
    double ac = j["AC"]["seconds"];
    double b = j["B"]["seconds"];
    double d = j["D"]["seconds"];
    double phi0 = j["Phi0"]["seconds"];
    double sigma = j["Sigma"]["seconds"];

    double seconds = ac + b + d + phi0 + sigma;
    return get_time() - seconds;
  }

  return time;
}

double backup_time(double time, const std::string& formula)
{
  auto j = load_backup();

  if (is_backup_seconds(j, formula))
  {
    double seconds = j[formula]["seconds"];
    return get_time() - seconds;
  }

  return time;
}

void result_txt(int argc,
                char* argv[],
                maxint_t res,
                int threads,
                double seconds)
{
  ofstream resfile("results.txt", ofstream::out | ofstream::app);

  if (resfile.is_open())
  {
    auto json = load_backup();

    // Don't put primecount --resume into results file
    if (json.count("command") > 0)
    {
      size_t i = 0;
      size_t size = json["command"].size();

      for (auto& c : json["command"])
      {
        resfile << c.get<std::string>();
        i += 1;
        if (i < size)
          resfile << " ";
      }
    }
    else
    {
      resfile << basename(argv[0]);
      for (int i = 1; i < argc; i++)
        resfile << " " << argv[i];
    }

    resfile << endl;
    resfile << "Result: " << res << endl;
    resfile << "Threads: " << threads << endl;
    resfile << "Seconds: " << fixed << setprecision(3) << seconds << endl;
    resfile << "Date: " << dateTime() << endl << endl;
  }
}

void log_footer()
{
  ofstream logfile("primecount.log", ofstream::out | ofstream::app);

  if (logfile.is_open())
    logfile << endl << string(60, '=') << endl;
}

void log_result(maxint_t res, double seconds)
{
  ofstream logfile("primecount.log", ofstream::out | ofstream::app);

  if (logfile.is_open())
  {
    logfile << endl << res << endl;
    logfile << "Seconds: " << fixed << setprecision(3) << seconds << endl;
  }
}

} // namespace

namespace primecount {

int64_t to_int64(maxint_t x)
{
  if (x > numeric_limits<int64_t>::max())
    throw primecount_error("x must be < 2^63");
  return (int64_t) x;
}

maxint_t AC(maxint_t x, int threads)
{
  if (x < 1)
    return 0;

  auto alpha = get_alpha_gourdon(x);
  double alpha_y = alpha.first;
  double alpha_z = alpha.second;
  maxint_t limit = get_max_x(alpha_y);

  if (x > limit)
    throw primecount_error("AC(x): x must be <= " + to_str(limit));

  int64_t x13 = iroot<3>(x);
  int64_t sqrtx = isqrt(x);
  int64_t y = (int64_t)(x13 * alpha_y);

  // x^(1/3) < y < x^(1/2)
  y = std::max(y, x13 + 1);
  y = std::min(y, sqrtx - 1);
  y = std::max(y, (int64_t) 1);

  int64_t k = PhiTiny::get_k(x);
  int64_t z = (int64_t)(y * alpha_z);

  // y <= z < x^(1/2)
  z = std::max(z, y);
  z = std::min(z, sqrtx - 1);
  z = std::max(z, (int64_t) 1);

  if (is_print())
    set_print_variables(true);

  if (x <= numeric_limits<int64_t>::max())
    return AC((int64_t) x, y, z, k, threads);
  else
    return AC(x, y, z, k, threads);
}

maxint_t B(maxint_t x, int threads)
{
  if (x < 1)
    return 0;

  auto alpha = get_alpha_gourdon(x);
  double alpha_y = alpha.first;
  maxint_t limit = get_max_x(alpha_y);

  if (x > limit)
    throw primecount_error("B(x): x must be <= " + to_str(limit));

  int64_t x13 = iroot<3>(x);
  int64_t sqrtx = isqrt(x);
  int64_t y = (int64_t)(x13 * alpha_y);

  // x^(1/3) < y < x^(1/2)
  y = std::max(y, x13 + 1);
  y = std::min(y, sqrtx - 1);
  y = std::max(y, (int64_t) 1);

  if (is_print())
    set_print_variables(true);

  if (x <= numeric_limits<int64_t>::max())
    return B((int64_t) x, y, threads);
  else
    return B(x, y, threads);
}

maxint_t D(maxint_t x, int threads)
{
  if (x < 1)
    return 0;

  auto alpha = get_alpha_gourdon(x);
  double alpha_y = alpha.first;
  double alpha_z = alpha.second;
  maxint_t limit = get_max_x(alpha_y);

  if (x > limit)
    throw primecount_error("D(x): x must be <= " + to_str(limit));

  int64_t x13 = iroot<3>(x);
  int64_t sqrtx = isqrt(x);
  int64_t y = (int64_t)(x13 * alpha_y);

  // x^(1/3) < y < x^(1/2)
  y = std::max(y, x13 + 1);
  y = std::min(y, sqrtx - 1);
  y = std::max(y, (int64_t) 1);

  int64_t k = PhiTiny::get_k(x);
  int64_t z = (int64_t)(y * alpha_z);

  // y <= z < x^(1/2)
  z = std::max(z, y);
  z = std::min(z, sqrtx - 1);
  z = std::max(z, (int64_t) 1);

  if (is_print())
    set_print_variables(true);

  if (x <= numeric_limits<int64_t>::max())
    return D((int64_t) x, y, z, k, (int64_t) Ri(x), threads);
  else
    return D(x, y, z, k, Ri(x), threads);
}

maxint_t Phi0(maxint_t x, int threads)
{
  if (x < 1)
    return 0;

  auto alpha = get_alpha_gourdon(x);
  double alpha_y = alpha.first;
  double alpha_z = alpha.second;
  maxint_t limit = get_max_x(alpha_y);

  if (x > limit)
    throw primecount_error("Phi0(x): x must be <= " + to_str(limit));

  int64_t x13 = iroot<3>(x);
  int64_t sqrtx = isqrt(x);
  int64_t y = (int64_t)(x13 * alpha_y);

  // x^(1/3) < y < x^(1/2)
  y = std::max(y, x13 + 1);
  y = std::min(y, sqrtx - 1);
  y = std::max(y, (int64_t) 1);

  int64_t k = PhiTiny::get_k(x);
  int64_t z = (int64_t)(y * alpha_z);

  // y <= z < x^(1/2)
  z = std::max(z, y);
  z = std::min(z, sqrtx - 1);
  z = std::max(z, (int64_t) 1);

  if (is_print())
    set_print_variables(true);

  if (x <= numeric_limits<int64_t>::max())
    return Phi0((int64_t) x, y, z, k, threads);
  else
    return Phi0(x, y, z, k, threads);
}

maxint_t Sigma(maxint_t x, int threads)
{
  if (x < 1)
    return 0;

  auto alpha = get_alpha_gourdon(x);
  double alpha_y = alpha.first;
  maxint_t limit = get_max_x(alpha_y);

  if (x > limit)
    throw primecount_error("Sigma(x): x must be <= " + to_str(limit));

  int64_t x13 = iroot<3>(x);
  int64_t sqrtx = isqrt(x);
  int64_t y = (int64_t)(x13 * alpha_y);

  // x^(1/3) < y < x^(1/2)
  y = std::max(y, x13 + 1);
  y = std::min(y, sqrtx - 1);
  y = std::max(y, (int64_t) 1);

  if (is_print())
    set_print_variables(true);

  if (x <= numeric_limits<int64_t>::max())
    return Sigma((int64_t) x, y, threads);
  else
    return Sigma(x, y, threads);
}

} // namespace

int main (int argc, char* argv[])
{
#ifdef HAVE_MPI
  MPI_Init(&argc, &argv);
#endif

  try
  {
    CmdOptions opt = parseOptions(argc, argv);

    if (!opt.is_resume())
      backup_command(argc, argv);
    else
    {
      vector<string> args = get_backup_command();
      vector<char*> cargs;

      for (string& s : args)
        cargs.push_back((char*) s.c_str());

      opt = parseOptions((int) cargs.size(), cargs.data());
    }

    auto x = opt.x;
    auto a = opt.a;
    auto time = get_time();
    auto threads = get_num_threads();
    maxint_t res = 0;

    switch (opt.option)
    {
      case OPTION_DEFAULT:
        res = pi(x, threads);
        time = backup_time(time); break;
      case OPTION_GOURDON:
        res = pi_gourdon(x, threads);
        time = backup_time(time); break;
      case OPTION_GOURDON_64:
        res = pi_gourdon_64(to_int64(x), threads);
        time = backup_time(time); break;
      case OPTION_LEGENDRE:
        res = pi_legendre(to_int64(x), threads); break;
      case OPTION_MEISSEL:
        res = pi_meissel(to_int64(x), threads); break;
      case OPTION_PRIMESIEVE:
        res = pi_primesieve(to_int64(x)); break;
      case OPTION_LI:
        res = Li(x); break;
      case OPTION_LIINV:
        res = Li_inverse(x); break;
      case OPTION_RI:
        res = Ri(x); break;
      case OPTION_RIINV:
        res = Ri_inverse(x); break;
      case OPTION_NTHPRIME:
        res = nth_prime(to_int64(x), threads);
        time = backup_time(time); break;
      case OPTION_PHI:
        res = phi(to_int64(x), a, threads); break;
      case OPTION_AC:
        res = AC(x, threads);
        time = backup_time(time, "AC"); break;
      case OPTION_B:
        res = B(x, threads);
        time = backup_time(time, "B"); break;
      case OPTION_D:
        res = D(x, threads);
        time = backup_time(time, "D"); break;
      case OPTION_PHI0:
        res = Phi0(x, threads);
        time = backup_time(time, "Phi0"); break;
      case OPTION_SIGMA:
        res = Sigma(x, threads);
        time = backup_time(time, "Sigma"); break;
#ifdef HAVE_INT128_T
      case OPTION_GOURDON_128:
        res = pi_gourdon_128(x, threads);
        time = backup_time(time); break;
#endif
    }

<<<<<<< HEAD
    double seconds = get_time() - time;
    result_txt(argc, argv, res, threads, seconds);

    if (print_result())
    {
      log_result(res, seconds);

=======
    if (is_print_combined_result())
    {
      // Add empty line after last partial formula
>>>>>>> 504aec07
      if (is_print())
        cout << endl;

      cout << res << endl;

      if (opt.time)
        cout << "Seconds: " << fixed << setprecision(3) << seconds << endl;
    }

    log_footer();
  }
  catch (exception& e)
  {
#ifdef HAVE_MPI
    MPI_Finalize();
#endif
    cerr << "primecount: " << e.what() << endl
         << "Try 'primecount --help' for more information." << endl;
    return 1;
  }

#ifdef HAVE_MPI
    MPI_Finalize();
#endif

  return 0;
}<|MERGE_RESOLUTION|>--- conflicted
+++ resolved
@@ -469,19 +469,14 @@
 #endif
     }
 
-<<<<<<< HEAD
     double seconds = get_time() - time;
     result_txt(argc, argv, res, threads, seconds);
 
-    if (print_result())
+    if (is_print_combined_result())
     {
       log_result(res, seconds);
 
-=======
-    if (is_print_combined_result())
-    {
       // Add empty line after last partial formula
->>>>>>> 504aec07
       if (is_print())
         cout << endl;
 
